## Upgrading Kubernetes

Upgrading Kubernetes is easy with kops. The cluster spec contains a `kubernetesVersion`, so you can simply edit it with `kops edit`, and apply the updated configuration to your cluster.

The `kops upgrade` command also automates checking for and applying updates.

It is recommended to run the latest version of Kops to ensure compatibility with the target kubernetesVersion. When applying a Kubernetes minor version upgrade (e.g. `v1.5.3` to `v1.6.0`), you should confirm that the target kubernetesVersion is compatible with the [current Kops release](https://github.com/kubernetes/kops/releases).

Note: if you want to upgrade from a `kube-up` installation, please see the instructions for [how to upgrade kubernetes installed with kube-up](cluster_upgrades_and_migrations.md).

### Manual update

* `kops edit cluster $NAME`
* set the kubernetesVersion to the target version (e.g. `v1.3.5`)
* `kops update cluster $NAME` to preview, then `kops update cluster $NAME --yes`
* `kops rolling-update cluster $NAME` to preview, then `kops rolling-update cluster $NAME --yes`

### Automated update

* `kops upgrade cluster $NAME` to preview, then `kops upgrade cluster $NAME --yes`

In future the upgrade step will likely perform the update immediately (and possibly even without a
node restart), but currently you must:

* `kops update cluster $NAME` to preview, then `kops update cluster $NAME --yes`
* `kops rolling-update cluster $NAME` to preview, then `kops rolling-update cluster $NAME --yes`

Upgrade uses the latest Kubernetes version considered stable by kops, defined in `https://github.com/kubernetes/kops/blob/master/channels/stable`.


### Terraform Users

* `kops edit cluster $NAME`
* set the kubernetesVersion to the target version (e.g. `v1.3.5`)
<<<<<<< HEAD
* NOTE: The next 3 steps must all be ran in the same directory. Here, `--out=.` specifies that the Terraform files will be written to the current directory. It should point to wherever your Terraform files from `kops create cluster` exist. The default is `out/terraform`.
* `kops update cluster $NAME --target=terraform --out=.`
=======
* NOTE: The next 3 steps must all be run in the same directory
* `kops update cluster $NAME --target=terraform`
>>>>>>> 279c1a44
* `terraform plan`
* `terraform apply`
* `kops rolling-update cluster $NAME` to preview, then `kops rolling-update cluster $NAME --yes`

### Other Notes:
* In general, we recommend that you upgrade your cluster one minor release at a time (1.7 --> 1.8 --> 1.9).  Although jumping minor versions may work if you have not enabled alpha features, you run a greater risk of running into problems due to version deprecation. 
<|MERGE_RESOLUTION|>--- conflicted
+++ resolved
@@ -32,13 +32,8 @@
 
 * `kops edit cluster $NAME`
 * set the kubernetesVersion to the target version (e.g. `v1.3.5`)
-<<<<<<< HEAD
-* NOTE: The next 3 steps must all be ran in the same directory. Here, `--out=.` specifies that the Terraform files will be written to the current directory. It should point to wherever your Terraform files from `kops create cluster` exist. The default is `out/terraform`.
+* NOTE: The next 3 steps must all be run in the same directory. Here, `--out=.` specifies that the Terraform files will be written to the current directory. It should point to wherever your Terraform files from `kops create cluster` exist. The default is `out/terraform`.
 * `kops update cluster $NAME --target=terraform --out=.`
-=======
-* NOTE: The next 3 steps must all be run in the same directory
-* `kops update cluster $NAME --target=terraform`
->>>>>>> 279c1a44
 * `terraform plan`
 * `terraform apply`
 * `kops rolling-update cluster $NAME` to preview, then `kops rolling-update cluster $NAME --yes`
